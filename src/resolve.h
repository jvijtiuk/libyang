/**
 * @file resolve.h
 * @author Michal Vasko <mvasko@cesnet.cz>
 * @brief libyang resolve header
 *
 * Copyright (c) 2015 CESNET, z.s.p.o.
 *
 * Redistribution and use in source and binary forms, with or without
 * modification, are permitted provided that the following conditions
 * are met:
 * 1. Redistributions of source code must retain the above copyright
 *    notice, this list of conditions and the following disclaimer.
 * 2. Redistributions in binary form must reproduce the above copyright
 *    notice, this list of conditions and the following disclaimer in
 *    the documentation and/or other materials provided with the
 *    distribution.
 * 3. Neither the name of the Company nor the names of its contributors
 *    may be used to endorse or promote products derived from this
 *    software without specific prior written permission.
 */

#ifndef _RESOLVE_H
#define _RESOLVE_H

#include "libyang.h"

/**
 * @brief Type of an unresolved item (in either SCHEMA or DATA)
 */
enum UNRES_ITEM {
    UNRES_RESOLVED,      /* a resolved item */

    /* SCHEMA */
    UNRES_IDENT,         /* unresolved derived identities */
    UNRES_TYPE_IDENTREF, /* check identityref value */
    UNRES_TYPE_LEAFREF,  /* check leafref value */
    UNRES_TYPE_DER,      /* unresolved derived type */
    UNRES_IFFEAT,        /* unresolved if-feature */
    UNRES_USES,          /* unresolved uses grouping (refines and augments in it are resolved as well) */
    UNRES_TYPE_DFLT,     /* validate default type value */
    UNRES_CHOICE_DFLT,   /* check choice default case */
    UNRES_LIST_KEYS,     /* list keys */
    UNRES_LIST_UNIQ,     /* list uniques */

    /* DATA */
    UNRES_LEAFREF,       /* unresolved leafref reference */
    UNRES_INSTID,        /* unresolved instance-identifier reference */
    UNRES_WHEN,          /* unresolved when condition */
    UNRES_MUST           /* unresolved must condition */
};

/**
 * @brief Unresolved items in DATA
 */
struct unres_data {
    struct lyd_node **node;
    enum UNRES_ITEM *type;
#ifndef NDEBUG
    uint32_t *line;
#endif
    uint32_t count;
};

/**
 * @brief Unresolved items in a SCHEMA
 */
struct unres_schema {
    void **item;            /* array of pointers, each is determined by the type (one of lys_* structures) */
    enum UNRES_ITEM *type;  /* array of unres types */
    void **str_snode;       /* array of pointers, each is determined by the type (a string, a lys_node *, or NULL) */
#ifndef NDEBUG
    uint32_t *line;         /* array of lines for each unres item */
#endif
    uint32_t count;         /* count of unres items */
};

struct len_ran_intv {
    /* 0 - unsigned, 1 - signed, 2 - floating point */
    uint8_t kind;
    union {
        struct {
            uint64_t min;
            uint64_t max;
        } uval;

        struct {
            int64_t min;
            int64_t max;
        } sval;

        struct {
            long double min;
            long double max;
        } fval;
    } value;

    struct len_ran_intv *next;
};

int parse_identifier(const char *id);

int resolve_len_ran_interval(const char *str_restr, struct lys_type *type, int superior_restr,
                             struct len_ran_intv **local_intv);

int resolve_superior_type(const char *name, const char *prefix, struct lys_module *module,
                          struct lys_node *parent, struct lys_tpdf **ret);

int resolve_unique(struct lys_node *parent, const char *uniq_str, struct lys_unique *uniq_s, int first, uint32_t line);

int resolve_sibling(struct lys_module *mod, struct lys_node *siblings, const char *prefix, int pref_len,
                    const char *name, int nam_len, LYS_NODE type, struct lys_node **ret);

int resolve_schema_nodeid(const char *id, struct lys_node *start, struct lys_module *mod,
                          LYS_NODE node_type, struct lys_node **ret);

int resolve_augment(struct lys_node_augment *aug, struct lys_node *siblings);

struct lys_ident *resolve_identref_json(struct lys_ident *base, const char *ident_name, uint32_t line);

int resolve_unres_schema(struct lys_module *mod, struct unres_schema *unres);

int unres_schema_add_str(struct lys_module *mod, struct unres_schema *unres, void *item, enum UNRES_ITEM type,
                         const char *str, uint32_t line);

int unres_schema_add_node(struct lys_module *mod, struct unres_schema *unres, void *item, enum UNRES_ITEM type,
                          struct lys_node *node, uint32_t line);

int unres_schema_dup(struct lys_module *mod, struct unres_schema *unres, void *item, enum UNRES_ITEM type,
                     void *new_item);

int unres_schema_find(struct unres_schema *unres, void *item, enum UNRES_ITEM type);

<<<<<<< HEAD
int resolve_unres_data_item(struct lyd_node *dnode, int first, uint32_t line);

int unres_data_add(struct unres_data *unres, struct lyd_node *dnode, uint32_t line);
=======
int unres_data_add(struct unres_data *unres, struct lyd_node *node, enum UNRES_ITEM type, uint32_t line);
>>>>>>> 929756ef

int resolve_unres_data(struct unres_data *unres);

#endif /* _RESOLVE_H */<|MERGE_RESOLUTION|>--- conflicted
+++ resolved
@@ -130,13 +130,9 @@
 
 int unres_schema_find(struct unres_schema *unres, void *item, enum UNRES_ITEM type);
 
-<<<<<<< HEAD
-int resolve_unres_data_item(struct lyd_node *dnode, int first, uint32_t line);
+int resolve_unres_data_item(struct lyd_node *dnode, enum UNRES_ITEM type, int first, uint32_t line);
 
-int unres_data_add(struct unres_data *unres, struct lyd_node *dnode, uint32_t line);
-=======
 int unres_data_add(struct unres_data *unres, struct lyd_node *node, enum UNRES_ITEM type, uint32_t line);
->>>>>>> 929756ef
 
 int resolve_unres_data(struct unres_data *unres);
 
