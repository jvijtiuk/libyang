--- conflicted
+++ resolved
@@ -1034,8 +1034,7 @@
 }
 
 static int
-lyd_new_path_list_predicate(struct lyd_node *list, const char *list_name, const char *predicate,
-                            const struct lys_module *cur_module, int *parsed)
+lyd_new_path_list_predicate(struct lyd_node *list, const char *list_name, const char *predicate, int *parsed)
 {
     const char *mod_name, *name, *value;
     char *key_val;
@@ -1085,11 +1084,7 @@
         *parsed += r;
         predicate += r;
 
-<<<<<<< HEAD
-        if (!value || (!mod_name && strcmp(lys_node_module(key)->name, cur_module->name))
-=======
         if (!value || (!mod_name && (lys_node_module(key) != lys_node_module((struct lys_node *)slist)))
->>>>>>> dfbac23a
                 || (mod_name && (strncmp(lys_node_module(key)->name, mod_name, mod_name_len) || lys_node_module(key)->name[mod_name_len]))
                 || strncmp(key->name, name, nam_len) || key->name[nam_len]) {
             LOGVAL(LYE_PATH_INKEY, LY_VLOG_NONE, NULL, name);
@@ -1215,7 +1210,7 @@
     struct lyd_node *ret = NULL, *node, *parent = NULL;
     const struct lys_node *schild, *sparent, *tmp;
     const struct lys_node_list *slist;
-    const struct lys_module *cur_module;
+    const struct lys_module *module, *prev_mod;
     int r, i, parsed = 0, mod_name_len, nam_len, val_name_len, val_len;
     int is_relative = -1, has_predicate, first_iter = 1;
 
@@ -1273,11 +1268,7 @@
             parent = data_tree;
         }
         sparent = parent->schema;
-<<<<<<< HEAD
-        cur_module = lys_node_module(sparent);
-=======
         module = prev_mod = lys_node_module(sparent);
->>>>>>> dfbac23a
     } else {
         /* we are starting from scratch, absolute path */
         assert(!parent);
@@ -1298,7 +1289,7 @@
 
         memmove(module_name, mod_name, mod_name_len);
         module_name[mod_name_len] = '\0';
-        cur_module = ly_ctx_get_module(ctx, module_name, NULL);
+        module = ly_ctx_get_module(ctx, module_name, NULL);
 
         if (buf_backup) {
             /* return previous internal buffer content */
@@ -1307,7 +1298,7 @@
         }
         ly_buf_used--;
 
-        if (!cur_module) {
+        if (!module) {
             str = strndup(path, (mod_name + mod_name_len) - path);
             LOGVAL(LYE_PATH_INMOD, LY_VLOG_STR, str);
             free(str);
@@ -1315,6 +1306,7 @@
         }
         mod_name = NULL;
         mod_name_len = 0;
+        prev_mod = module;
 
         sparent = NULL;
     }
@@ -1323,7 +1315,7 @@
     while (1) {
         /* find the schema node */
         schild = NULL;
-        while ((schild = lys_getnext(schild, sparent, cur_module, 0))) {
+        while ((schild = lys_getnext(schild, sparent, module, 0))) {
             if (schild->nodetype & (LYS_CONTAINER | LYS_LEAF | LYS_LEAFLIST | LYS_LIST
                                     | LYS_ANYDATA | LYS_NOTIF | LYS_RPC | LYS_ACTION)) {
                 /* module comparison */
@@ -1332,7 +1324,7 @@
                     if (strncmp(node_mod_name, mod_name, mod_name_len) || node_mod_name[mod_name_len]) {
                         continue;
                     }
-                } else if (lys_node_module(schild) != cur_module) {
+                } else if (lys_node_module(schild) != prev_mod) {
                     continue;
                 }
 
@@ -1468,7 +1460,7 @@
 
         parsed = 0;
         if ((schild->nodetype == LYS_LIST) && has_predicate
-                && lyd_new_path_list_predicate(node, name, id, cur_module, &parsed)) {
+                && lyd_new_path_list_predicate(node, name, id, &parsed)) {
             lyd_free(ret);
             return NULL;
         }
@@ -2853,11 +2845,7 @@
     LY_CHECK_ERR_GOTO(!result2, , error);
 
     matchlist = malloc(sizeof *matchlist);
-<<<<<<< HEAD
-    LY_CHECK_ERR_RETURN(!matchlist, LOGMEM, NULL);
-=======
     LY_CHECK_ERR_GOTO(!matchlist, LOGMEM, error);
->>>>>>> dfbac23a
 
     matchlist->i = 0;
     matchlist->match = ly_set_new();
@@ -4148,14 +4136,9 @@
         return EXIT_FAILURE;
     }
 
-<<<<<<< HEAD
-    unres = calloc(1, sizeof *unres);
-    LY_CHECK_ERR_RETURN(!unres, LOGMEM, EXIT_FAILURE);
-=======
     if (lyp_data_check_options(options, __func__)) {
         return EXIT_FAILURE;
     }
->>>>>>> dfbac23a
 
     unres = calloc(1, sizeof *unres);
     LY_CHECK_ERR_RETURN(!unres, LOGMEM, EXIT_FAILURE);
@@ -5406,22 +5389,14 @@
 }
 
 API struct ly_set *
-<<<<<<< HEAD
-lyd_find_xpath(const struct lyd_node *ctx_node, const char *expr)
-=======
 lyd_find_path(const struct lyd_node *ctx_node, const char *path)
->>>>>>> dfbac23a
 {
     struct lyxp_set xp_set;
     struct ly_set *set;
     char *yang_xpath;
     uint16_t i;
 
-<<<<<<< HEAD
-    if (!ctx_node || !expr) {
-=======
     if (!ctx_node || !path) {
->>>>>>> dfbac23a
         ly_errno = LY_EINVAL;
         return NULL;
     }
@@ -5434,12 +5409,8 @@
 
     memset(&xp_set, 0, sizeof xp_set);
 
-<<<<<<< HEAD
-    if (lyxp_eval(expr, ctx_node, LYXP_NODE_ELEM, lyd_node_module(ctx_node), &xp_set, 0) != EXIT_SUCCESS) {
-=======
     if (lyxp_eval(yang_xpath, ctx_node, LYXP_NODE_ELEM, lyd_node_module(ctx_node), &xp_set, 0) != EXIT_SUCCESS) {
         free(yang_xpath);
->>>>>>> dfbac23a
         return NULL;
     }
     free(yang_xpath);
