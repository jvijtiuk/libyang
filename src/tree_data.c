--- conflicted
+++ resolved
@@ -2836,11 +2836,7 @@
 
     /* initiate internal buffer */
     if (ly_buf_used && path[0]) {
-<<<<<<< HEAD
-        buf_backup = strdup(path);
-=======
         buf_backup = strndup(path, LY_BUF_SIZE - 1);
->>>>>>> b250c920
     }
     path[0] = '\0';
 
@@ -2983,10 +2979,7 @@
     if (buf_backup) {
         /* return previous internal buffer content */
         strcpy(path, buf_backup);
-<<<<<<< HEAD
-=======
         free(buf_backup);
->>>>>>> b250c920
     }
     ly_buf_used--;
 
