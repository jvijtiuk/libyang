/**
 * @file xml.c
 * @author Radek Krejci <rkrejci@cesnet.cz>
 * @brief XML data parser for libyang
 *
 * Copyright (c) 2015 CESNET, z.s.p.o.
 *
 * Redistribution and use in source and binary forms, with or without
 * modification, are permitted provided that the following conditions
 * are met:
 * 1. Redistributions of source code must retain the above copyright
 *    notice, this list of conditions and the following disclaimer.
 * 2. Redistributions in binary form must reproduce the above copyright
 *    notice, this list of conditions and the following disclaimer in
 *    the documentation and/or other materials provided with the
 *    distribution.
 * 3. Neither the name of the Company nor the names of its contributors
 *    may be used to endorse or promote products derived from this
 *    software without specific prior written permission.
 */

#include <assert.h>
#include <ctype.h>
#include <errno.h>
#include <stdlib.h>
#include <string.h>
#include <limits.h>
#include <sys/types.h>
#include <regex.h>

#include "libyang.h"
#include "common.h"
#include "context.h"
#include "resolve.h"
#include "xml.h"
#include "tree_internal.h"
#include "validation.h"

#define LY_NSNC "urn:ietf:params:xml:ns:netconf:base:1.0"

/**
 * @brief Transform data from XML format (prefixes and separate NS definitions) to
 *        JSON format (prefixes are module names instead).
 *        Logs directly.
 *
 * @param[in] ctx Main context with the dictionary.
 * @param[in] xml XML data value.
 *
 * @return Transformed data or NULL on error.
 */
static const char *
transform_data_xml2json(struct ly_ctx *ctx, struct lyxml_elem *xml, int log)
{
    const char *in, *id;
    char *out, *col, *prefix;
    size_t out_size, out_used, id_len, rc;
    struct lys_module *mod;
    struct lyxml_ns *ns;

    in = xml->content;
    out_size = strlen(in)+1;
    out = malloc(out_size);
    out_used = 0;

    while (1) {
        col = strchr(in, ':');
        /* we're finished, copy the remaining part */
        if (!col) {
            strcpy(&out[out_used], in);
            out_used += strlen(in)+1;
            assert(out_size == out_used);
            return lydict_insert_zc(ctx, out);
        }
        id = strpbrk_backwards(col-1, "/ [", (col-in)-1);
        if ((id[0] == '/') || (id[0] == ' ') || (id[0] == '[')) {
            ++id;
        }
        id_len = col-id;
        rc = parse_identifier(id);
        if (rc < id_len) {
            if (log) {
                LOGVAL(LYE_INCHAR, LOGLINE(xml), id[rc], &id[rc]);
            }
            free(out);
            return NULL;
        }

        /* get the module */
        prefix = strndup(id, id_len);
        ns = lyxml_get_ns(xml, prefix);
        free(prefix);
        if (!ns) {
            if (log) {
                LOGVAL(LYE_SPEC, LOGLINE(xml), "XML namespace with prefix \"%.*s\" not defined.", id_len, id);
            }
            free(out);
            return NULL;
        }
        mod = ly_ctx_get_module_by_ns(ctx, ns->value, NULL);
        if (!mod) {
            if (log) {
                LOGVAL(LYE_SPEC, LOGLINE(xml), "Module with the namespace \"%s\" could not be found.", ns->value);
            }
            free(out);
            return NULL;
        }

        /* adjust out size (it can even decrease in some strange cases) */
        out_size += strlen(mod->name)-id_len;
        out = realloc(out, out_size);

        /* copy the data before prefix */
        strncpy(&out[out_used], in, id-in);
        out_used += id-in;

        /* copy the model name */
        strcpy(&out[out_used], mod->name);
        out_used += strlen(mod->name);

        /* copy ':' */
        out[out_used] = ':';
        ++out_used;

        /* finally adjust in pointer for next round */
        in = col+1;
    }

    /* unreachable */
    assert(0);
    return NULL;
}

/* kind == 0 - unsigned (unum used), 1 - signed (snum used), 2 - floating point (fnum used) */
static int
validate_length_range(uint8_t kind, uint64_t unum, int64_t snum, long double fnum, struct lys_type *type,
                      const char *str_val, uint32_t line)
{
    struct len_ran_intv *intv = NULL, *tmp_intv;
    int ret = EXIT_FAILURE;

    if (resolve_len_ran_interval(NULL, type, 0, &intv)) {
        return EXIT_FAILURE;
    }
    if (!intv) {
        return EXIT_SUCCESS;
    }

    for (tmp_intv = intv; tmp_intv; tmp_intv = tmp_intv->next) {
        if (((kind == 0) && (unum < tmp_intv->value.uval.min))
                || ((kind == 1) && (snum < tmp_intv->value.sval.min))
                || ((kind == 2) && (fnum < tmp_intv->value.fval.min))) {
            break;
        }

        if (((kind == 0) && (unum >= tmp_intv->value.uval.min) && (unum <= tmp_intv->value.uval.max))
                || ((kind == 1) && (snum >= tmp_intv->value.sval.min) && (snum <= tmp_intv->value.sval.max))
                || ((kind == 2) && (fnum >= tmp_intv->value.fval.min) && (fnum <= tmp_intv->value.fval.max))) {
            ret = EXIT_SUCCESS;
            break;
        }
    }

    while (intv) {
        tmp_intv = intv->next;
        free(intv);
        intv = tmp_intv;
    }

    if (ret) {
        LOGVAL(LYE_OORVAL, line, str_val);
    }
    return ret;
}

static int
validate_pattern(const char *str, struct lys_type *type, const char *str_val, struct lyxml_elem *xml, int log)
{
    int i;
    regex_t preq;
    char *posix_regex;

    assert(type->base == LY_TYPE_STRING);

    if (type->der && validate_pattern(str, &type->der->type, str_val, xml, log)) {
        return EXIT_FAILURE;
    }

    for (i = 0; i < type->info.str.pat_count; ++i) {
        /*
         * adjust the expression to a POSIX.2 equivalent
         *
         * http://www.w3.org/TR/2004/REC-xmlschema-2-20041028/#regexs
         */
        posix_regex = malloc((strlen(type->info.str.patterns[i].expr)+3) * sizeof(char));
        posix_regex[0] = '\0';

        if (strncmp(type->info.str.patterns[i].expr, ".*", 2)) {
            strcat(posix_regex, "^");
        }
        strcat(posix_regex, type->info.str.patterns[i].expr);
        if (strncmp(type->info.str.patterns[i].expr
                + strlen(type->info.str.patterns[i].expr) - 2, ".*", 2)) {
            strcat(posix_regex, "$");
        }

        /* must return 0, already checked during parsing */
        if (regcomp(&preq, posix_regex, REG_EXTENDED | REG_NOSUB)) {
            LOGINT;
            free(posix_regex);
            return EXIT_FAILURE;
        }
        free(posix_regex);

        if (regexec(&preq, str, 0, 0, 0)) {
            regfree(&preq);
            if (log) {
                LOGVAL(LYE_INVAL, LOGLINE(xml), str_val, xml->name);
            }
            return EXIT_FAILURE;
        }
        regfree(&preq);
    }

    return EXIT_SUCCESS;
}

static struct lys_node *
xml_data_search_schemanode(struct lyxml_elem *xml, struct lys_node *start)
{
    struct lys_node *result, *aux;

    LY_TREE_FOR(start, result) {
        /* skip groupings */
        if (result->nodetype == LYS_GROUPING) {
            continue;
        }

        /* go into cases, choices, uses */
        if (result->nodetype & (LYS_CHOICE | LYS_CASE | LYS_USES)) {
            aux = xml_data_search_schemanode(xml, result->child);
            if (aux) {
                /* we have matching result */
                return aux;
            }
            /* else, continue with next schema node */
            continue;
        }

        /* match data nodes */
        if (result->name == xml->name) {
            /* names matches, what about namespaces? */
            if (result->module->ns == xml->ns->value) {
                /* we have matching result */
                return result;
            }
            /* else, continue with next schema node */
            continue;
        }
    }

    /* no match */
    return NULL;
}

static int
parse_int(const char *str_val, struct lyxml_elem *xml, int64_t min, int64_t max, int base, int64_t *ret, int log)
{
    char *strptr;

    /* convert to 64-bit integer, all the redundant characters are handled */
    errno = 0;
    strptr = NULL;
    *ret = strtoll(str_val, &strptr, base);
    if (errno || (*ret < min) || (*ret > max)) {
        if (log) {
            LOGVAL(LYE_OORVAL, LOGLINE(xml), str_val, xml->name);
        }
        return EXIT_FAILURE;
    } else if (strptr && *strptr) {
        while (isspace(*strptr)) {
            ++strptr;
        }
        if (*strptr) {
            if (log) {
                LOGVAL(LYE_INVAL, LOGLINE(xml), str_val, xml->name);
            }
            return EXIT_FAILURE;
        }
    }

    return EXIT_SUCCESS;
}

static int
parse_uint(const char *str_val, struct lyxml_elem *xml, uint64_t max, int base, uint64_t *ret, int log)
{
    char *strptr;

    errno = 0;
    strptr = NULL;
    *ret = strtoull(str_val, &strptr, base);
    if (errno || (*ret > max)) {
        if (log) {
            LOGVAL(LYE_OORVAL, LOGLINE(xml), str_val, xml->name);
        }
        return EXIT_FAILURE;
    } else if (strptr && *strptr) {
        while (isspace(*strptr)) {
            ++strptr;
        }
        if (*strptr) {
            if (log) {
                LOGVAL(LYE_INVAL, LOGLINE(xml), str_val, xml->name);
            }
            return EXIT_FAILURE;
        }
    }

    return EXIT_SUCCESS;
}

static struct lys_type *
get_next_union_type(struct lys_type *type, struct lys_type *prev_type, int *found)
{
    int i;
    struct lys_type *ret = NULL;

    for (i = 0; i < type->info.uni.count; ++i) {
        if (type->info.uni.types[i].base == LY_TYPE_UNION) {
            ret = get_next_union_type(&type->info.uni.types[i], prev_type, found);
            if (ret) {
                break;;
            }
            continue;
        }

        if (!prev_type || *found) {
            ret = &type->info.uni.types[i];
            break;
        }

        if (&type->info.uni.types[i] == prev_type) {
            *found = 1;
        }
    }

    if (!ret && type->der) {
        ret = get_next_union_type(&type->der->type, prev_type, found);
    }

    return ret;
}

static int
_xml_get_value(struct lyd_node *node, struct lys_type *node_type, struct lyxml_elem *xml,
               int options, struct unres_data *unres, int log)
{
    #define DECSIZE 21
    struct lyd_node_leaf *leaf = (struct lyd_node_leaf *)node;
    struct lys_type *type;
    char dec[DECSIZE];
    int64_t num;
    uint64_t unum;
    int len;
    int c, i, j, d;
    int found;

    assert(node && node_type && xml && unres);

    leaf->value_str = xml->content;
    xml->content = NULL;

    /* will be change in case of union */
    leaf->value_type = node_type->base;

    if ((options & LYD_OPT_FILTER) && !leaf->value_str) {
        /* no value in filter (selection) node -> nothing more is needed */
        return EXIT_SUCCESS;
    }

    switch (node_type->base) {
    case LY_TYPE_BINARY:
        leaf->value.binary = leaf->value_str;

        if (node_type->info.binary.length
                && validate_length_range(0, strlen(leaf->value.binary), 0, 0, node_type, leaf->value_str, log ? LOGLINE(xml) : UINT_MAX)) {
            return EXIT_FAILURE;
        }
        break;

    case LY_TYPE_BITS:
        /* locate bits structure with the bits definitions */
        for (type = node_type; type->der->type.der; type = &type->der->type);

        /* allocate the array of  pointers to bits definition */
        leaf->value.bit = calloc(type->info.bits.count, sizeof *leaf->value.bit);

        if (!leaf->value_str) {
            /* no bits set */
            break;
        }

        c = 0;
        i = 0;
        while (leaf->value_str[c]) {
            /* skip leading whitespaces */
            while(isspace(leaf->value_str[c])) {
                c++;
            }

            /* get the length of the bit identifier */
            for (len = 0; leaf->value_str[c] && !isspace(leaf->value_str[c]); c++, len++);

            /* go back to the beginning of the identifier */
            c = c - len;

            /* find bit definition, identifiers appear ordered by their posititon */
            for (found = 0; i < type->info.bits.count; i++) {
                if (!strncmp(type->info.bits.bit[i].name, &leaf->value_str[c], len)
                        && !type->info.bits.bit[i].name[len]) {
                    /* we have match, store the pointer */
                    leaf->value.bit[i] = &type->info.bits.bit[i];

                    /* stop searching */
                    i++;
                    found = 1;
                    break;
                }
            }

            if (!found) {
                /* referenced bit value does not exists */
                if (log) {
                    LOGVAL(LYE_INVAL, LOGLINE(xml), leaf->value_str, xml->name);
                }
                return EXIT_FAILURE;
            }

            c = c + len;
        }

        break;

    case LY_TYPE_BOOL:
        if (!strcmp(leaf->value_str, "true")) {
            leaf->value.bool = 1;
        } /* else false, so keep it zero */
        break;

    case LY_TYPE_DEC64:
        /* locate dec64 structure with the fraction-digits value */
        for (type = node_type; type->der->type.der; type = &type->der->type);

        for (c = 0; isspace(leaf->value_str[c]); c++);
        for (len = 0; leaf->value_str[c] && !isspace(leaf->value_str[c]); c++, len++);
        c = c - len;
        if (len > DECSIZE) {
            /* too long */
            if (log) {
                LOGVAL(LYE_INVAL, LOGLINE(xml), leaf->value_str, xml->name);
            }
            return EXIT_FAILURE;
        }

        /* normalize the number */
        dec[0] = '\0';
        for (i = j = d = found = 0; i < DECSIZE; i++) {
            if (leaf->value_str[c + i] == '.') {
                found = 1;
                j = type->info.dec64.dig;
                i--;
                c++;
                continue;
            }
            if (leaf->value_str[c + i] == '\0') {
                c--;
                if (!found) {
                    j = type->info.dec64.dig;
                    found = 1;
                }
                if (!j) {
                    dec[i] = '\0';
                    break;
                }
                d++;
                if (d > DECSIZE - 2) {
                    if (log) {
                        LOGVAL(LYE_OORVAL, LOGLINE(xml), leaf->value_str, xml->name);
                    }
                    return EXIT_FAILURE;
                }
                dec[i] = '0';
            } else {
                if (!isdigit(leaf->value_str[c + i])) {
                    if (i || leaf->value_str[c] != '-') {
                        if (log) {
                            LOGVAL(LYE_INVAL, LOGLINE(xml), leaf->value_str, xml->name);
                        }
                        return EXIT_FAILURE;
                    }
                } else {
                    d++;
                }
                if (d > DECSIZE - 2 || (found && !j)) {
                    if (log) {
                        LOGVAL(LYE_OORVAL, LOGLINE(xml), leaf->value_str, xml->name);
                    }
                    return EXIT_FAILURE;
                }
                dec[i] = leaf->value_str[c + i];
            }
            if (j) {
                j--;
            }
        }

        if (parse_int(dec, xml, -9223372036854775807L - 1L, 9223372036854775807L, 10, &num, log)
                || validate_length_range(2, 0, 0, ((long double)num)/(1 << type->info.dec64.dig), node_type, leaf->value_str, log ? LOGLINE(xml) : UINT_MAX)) {
            return EXIT_FAILURE;
        }
        leaf->value.dec64 = num;
        break;

    case LY_TYPE_EMPTY:
        /* just check that it is empty */
        if (leaf->value_str && leaf->value_str[0]) {
            if (log) {
                LOGVAL(LYE_INVAL, LOGLINE(xml), leaf->value_str, xml->name);
            }
            return EXIT_FAILURE;
        }
        break;

    case LY_TYPE_ENUM:
        if (!leaf->value_str) {
            if (log) {
                LOGVAL(LYE_INVAL, LOGLINE(xml), "", xml->name);
            }
            return EXIT_FAILURE;
        }

        /* locate enums structure with the enumeration definitions */
        for (type = node_type; type->der->type.der; type = &type->der->type);

        /* find matching enumeration value */
        for (i = 0; i < type->info.enums.count; i++) {
            if (!strcmp(leaf->value_str, type->info.enums.enm[i].name)) {
                /* we have match, store pointer to the definition */
                leaf->value.enm = &type->info.enums.enm[i];
                break;
            }
        }

        if (!leaf->value.enm) {
            if (log) {
                LOGVAL(LYE_INVAL, LOGLINE(xml), leaf->value_str, xml->name);
            }
            return EXIT_FAILURE;
        }

        break;

    case LY_TYPE_IDENT:
        if (!leaf->value_str) {
            if (log) {
                LOGVAL(LYE_INVAL, LOGLINE(xml), "", xml->name);
            }
            return EXIT_FAILURE;
        }

        /* convert the path from the XML form using XML namespaces into the JSON format
         * using module names as namespaces
         */
        xml->content = leaf->value_str;
        leaf->value_str = transform_data_xml2json(node->schema->module->ctx, xml, log);
        lydict_remove(node->schema->module->ctx, xml->content);
        xml->content = NULL;
        if (!leaf->value_str) {
            return EXIT_FAILURE;
        }

        leaf->value.ident = resolve_identref_json(node->schema->module, node_type->info.ident.ref, leaf->value_str,
                                                  log ? LOGLINE(xml) : UINT_MAX);
        if (!leaf->value.ident) {
            return EXIT_FAILURE;
        }
        break;

    case LY_TYPE_INST:
        if (!leaf->value_str) {
            if (log) {
                LOGVAL(LYE_INVAL, LOGLINE(xml), "", xml->name);
            }
            return EXIT_FAILURE;
        }

        /* convert the path from the XML form using XML namespaces into the JSON format
         * using module names as namespaces
         */
        xml->content = leaf->value_str;
        leaf->value_str = transform_data_xml2json(node->schema->module->ctx, xml, log);
        lydict_remove(node->schema->module->ctx, xml->content);
        xml->content = NULL;
        if (!leaf->value_str) {
            return EXIT_FAILURE;
        }

        if (options & (LYD_OPT_EDIT | LYD_OPT_FILTER)) {
            leaf->value_type |= LY_TYPE_INST_UNRES;
        } else {
            /* validity checking is performed later, right now the data tree
             * is not complete, so many instanceids cannot be resolved
             */
            /* remember the leaf for later checking */
            if (unres_data_add(unres, node, (log ? LOGLINE(xml) : UINT_MAX))) {
                return EXIT_FAILURE;
            }
        }
        break;

    case LY_TYPE_LEAFREF:
        if (!leaf->value_str) {
            if (log) {
                LOGVAL(LYE_INVAL, LOGLINE(xml), "", xml->name);
            }
            return EXIT_FAILURE;
        }

        if (options & (LYD_OPT_EDIT | LYD_OPT_FILTER)) {
            do {
                type = &((struct lys_node_leaf *)leaf->schema)->type.info.lref.target->type;
            } while (type->base == LY_TYPE_LEAFREF);
            leaf->value_type = type->base | LY_TYPE_LEAFREF_UNRES;
        } else {
            /* validity checking is performed later, right now the data tree
             * is not complete, so many leafrefs cannot be resolved
             */
            /* remember the leaf for later checking */
            if (unres_data_add(unres, node, (log ? LOGLINE(xml) : UINT_MAX))) {
                return EXIT_FAILURE;
            }
        }
        break;

    case LY_TYPE_STRING:
        leaf->value.string = leaf->value_str;

        if (node_type->info.str.length
                && validate_length_range(0, strlen(leaf->value.string), 0, 0, node_type, leaf->value_str, log ? LOGLINE(xml) : UINT_MAX)) {
            return EXIT_FAILURE;
        }

        if (node_type->info.str.patterns
                &&  validate_pattern(leaf->value.string, node_type, leaf->value_str, xml, log)) {
            return EXIT_FAILURE;
        }
        break;

    case LY_TYPE_UNION:
        found = 0;
        type = get_next_union_type(node_type, NULL, &found);
        for (; type; found = 0, type = get_next_union_type(node_type, type, &found)) {
            xml->content = leaf->value_str;
            if (!_xml_get_value(node, type, xml, options, unres, 0)) {
                leaf->value_type = type->base;
                break;
            }
        }

        if (!type) {
            if (log) {
                LOGVAL(LYE_INVAL, LOGLINE(xml), leaf->value_str, xml->name);
            }
            return EXIT_FAILURE;
        }
        break;

    case LY_TYPE_INT8:
        if (parse_int(leaf->value_str, xml, -128, 127, 0, &num, log)
                || validate_length_range(1, 0, num, 0, node_type, leaf->value_str, log ? LOGLINE(xml) : UINT_MAX)) {
            return EXIT_FAILURE;
        }
        leaf->value.int8 = num;
        break;

    case LY_TYPE_INT16:
        if (parse_int(leaf->value_str, xml, -32768, 32767, 0, &num, log)
                || validate_length_range(1, 0, num, 0, node_type, leaf->value_str, log ? LOGLINE(xml) : UINT_MAX)) {
            return EXIT_FAILURE;
        }
        leaf->value.int16 = num;
        break;

    case LY_TYPE_INT32:
        if (parse_int(leaf->value_str, xml, -2147483648, 2147483647, 0, &num, log)
                || validate_length_range(1, 0, num, 0, node_type, leaf->value_str, log ? LOGLINE(xml) : UINT_MAX)) {
            return EXIT_FAILURE;
        }
        leaf->value.int32 = num;
        break;

    case LY_TYPE_INT64:
        if (parse_int(leaf->value_str, xml, -9223372036854775807L - 1L, 9223372036854775807L, 0, &num, log)
                || validate_length_range(1, 0, num, 0, node_type, leaf->value_str, log ? LOGLINE(xml) : UINT_MAX)) {
            return EXIT_FAILURE;
        }
        leaf->value.int64 = num;
        break;

    case LY_TYPE_UINT8:
        if (parse_uint(leaf->value_str, xml, 255, 0, &unum, log)
                || validate_length_range(0, unum, 0, 0, node_type, leaf->value_str, log ? LOGLINE(xml) : UINT_MAX)) {
            return EXIT_FAILURE;
        }
        leaf->value.uint8 = unum;
        break;

    case LY_TYPE_UINT16:
        if (parse_uint(leaf->value_str, xml, 65535, 0, &unum, log)
                || validate_length_range(0, unum, 0, 0, node_type, leaf->value_str, log ? LOGLINE(xml) : UINT_MAX)) {
            return EXIT_FAILURE;
        }
        leaf->value.uint16 = unum;
        break;

    case LY_TYPE_UINT32:
        if (parse_uint(leaf->value_str, xml, 4294967295, 0, &unum, log)
                || validate_length_range(0, unum, 0, 0, node_type, leaf->value_str, log ? LOGLINE(xml) : UINT_MAX)) {
            return EXIT_FAILURE;
        }
        leaf->value.uint32 = unum;
        break;

    case LY_TYPE_UINT64:
        if (parse_uint(leaf->value_str, xml, 18446744073709551615UL, 0, &unum, log)
                || validate_length_range(0, unum, 0, 0, node_type, leaf->value_str, log ? LOGLINE(xml) : UINT_MAX)) {
            return EXIT_FAILURE;
        }
        leaf->value.uint64 = unum;
        break;

    default:
        return EXIT_FAILURE;
    }

    return EXIT_SUCCESS;
}

static int
xml_get_value(struct lyd_node *node, struct lyxml_elem *xml, int options, struct unres_data *unres)
{
    return _xml_get_value(node, &((struct lys_node_leaf *)node->schema)->type, xml, options, unres, 1);
}

struct lyd_node *
xml_parse_data(struct ly_ctx *ctx, struct lyxml_elem *xml, struct lyd_node *parent, struct lyd_node *prev,
               int options, struct unres_data *unres)
{
    struct lyd_node *result = NULL, *diter;
    struct lys_node *schema = NULL, *siter;
    struct lys_node *cs, *ch;
    struct lyxml_attr *attr;
    struct lyxml_elem *prev_xml;
    int i, havechildren;

    if (!xml) {
        return NULL;
    }
    if (!xml->ns || !xml->ns->value) {
        LOGVAL(LYE_XML_MISS, LOGLINE(xml), "element's", "namespace");
        return NULL;
    }

    /* find schema node */
    if (!parent) {
        /* starting in root */
        for (i = 0; i < ctx->models.used; i++) {
            /* match data model based on namespace */
            if (ctx->models.list[i]->ns == xml->ns->value) {
                /* get the proper schema node */
                LY_TREE_FOR(ctx->models.list[i]->data, schema) {
                    if (schema->name == xml->name) {
                        break;
                    }
                }
                break;
            }
        }
    } else {
        /* parsing some internal node, we start with parent's schema pointer */
        schema = xml_data_search_schemanode(xml, parent->schema->child);
    }
    if (!schema) {
        if ((options & LYD_OPT_STRICT) || ly_ctx_get_module_by_ns(ctx, xml->ns->value, NULL)) {
            LOGVAL(LYE_INELEM, LOGLINE(xml), xml->name);
            return NULL;
        } else {
            goto siblings;
        }
    }

    /* check if the node instance is enabled by if-feature */
    if (lys_is_disabled(schema, 2)) {
        LOGVAL(LYE_INELEM, LOGLINE(xml), schema->name);
        return NULL;
    }

    /* check for (non-)presence of status data in edit-config data */
    if ((options & LYD_OPT_EDIT) && (schema->flags & LYS_CONFIG_R)) {
        LOGVAL(LYE_INELEM, LOGLINE(xml), schema->name);
        return NULL;
    }

    /* check insert attribute and its values */
    if (options & LYD_OPT_EDIT) {
        i = 0;
        for (attr = xml->attr; attr; attr = attr->next) {
            if (attr->type != LYXML_ATTR_STD || !attr->ns ||
                    strcmp(attr->name, "insert") || strcmp(attr->ns->value, LY_NSYANG)) {
                continue;
            }

            /* insert attribute present */
            if (!(schema->flags & LYS_USERORDERED)) {
                /* ... but it is not expected */
                LOGVAL(LYE_INATTR, LOGLINE(xml), "insert", schema->name);
                return NULL;
            }

            if (i) {
                LOGVAL(LYE_TOOMANY, LOGLINE(xml), "insert attributes", xml->name);
                return NULL;
            }
            if (!strcmp(attr->value, "first") || !strcmp(attr->value, "last")) {
                i = 1;
            } else if (!strcmp(attr->value, "before") || !strcmp(attr->value, "after")) {
                i = 2;
            } else {
                LOGVAL(LYE_INARG, LOGLINE(xml), attr->value, attr->name);
                return NULL;
            }
        }

        for (attr = xml->attr; attr; attr = attr->next) {
            if (attr->type != LYXML_ATTR_STD || !attr->ns ||
                    strcmp(attr->name, "value") || strcmp(attr->ns->value, LY_NSYANG)) {
                continue;
            }

            /* the value attribute is present */
            if (i < 2) {
                /* but it shouldn't */
                LOGVAL(LYE_INATTR, LOGLINE(xml), "value", schema->name);
                return NULL;
            }
            i++;
        }
        if (i == 2) {
            /* missing value attribute for "before" or "after" */
            LOGVAL(LYE_MISSATTR, LOGLINE(xml), "value", xml->name);
            return NULL;
        } else if (i > 3) {
            /* more than one instance of the value attribute */
            LOGVAL(LYE_TOOMANY, LOGLINE(xml), "value attributes", xml->name);
            return NULL;
        }
    }

    switch (schema->nodetype) {
    case LYS_CONTAINER:
        result = calloc(1, sizeof *result);
        havechildren = 1;
        break;
    case LYS_LEAF:
        result = calloc(1, sizeof(struct lyd_node_leaf));
        havechildren = 0;
        break;
    case LYS_LEAFLIST:
        result = calloc(1, sizeof(struct lyd_node_leaflist));
        havechildren = 0;
        break;
    case LYS_LIST:
        result = calloc(1, sizeof(struct lyd_node_list));
        havechildren = 1;
        break;
    case LYS_ANYXML:
        result = calloc(1, sizeof(struct lyd_node_anyxml));
        havechildren = 0;
        break;
    default:
        LOGINT;
        return NULL;
    }
    result->parent = parent;
    result->prev = prev;
    result->schema = schema;

    /* type specific processing */
    if (schema->nodetype == LYS_LIST) {
        /* pointers to next and previous instances of the same list */
        for (diter = result->prev; diter; diter = diter->prev) {
            if (diter->schema == result->schema) {
                /* instances of the same list */
                ((struct lyd_node_list *)diter)->lnext = (struct lyd_node_list *)result;
                ((struct lyd_node_list *)result)->lprev = (struct lyd_node_list *)diter;
                break;
            }
        }
    } else if (schema->nodetype == LYS_LEAF) {
        /* type detection and assigning the value */
        if (xml_get_value(result, xml, options, unres)) {
            goto error;
        }
    } else if (schema->nodetype == LYS_LEAFLIST) {
        /* type detection and assigning the value */
        if (xml_get_value(result, xml, options, unres)) {
            goto error;
        }

        /* pointers to next and previous instances of the same leaflist */
        for (diter = result->prev; diter; diter = diter->prev) {
            if (diter->schema == result->schema) {
                /* instances of the same list */
                ((struct lyd_node_leaflist *)diter)->lnext = (struct lyd_node_leaflist *)result;
                ((struct lyd_node_leaflist *)result)->lprev = (struct lyd_node_leaflist *)diter;
                break;
            }
        }
    } else if (schema->nodetype == LYS_ANYXML && !(options & LYD_OPT_FILTER)) {
        prev_xml = xml->prev;
        ((struct lyd_node_anyxml *)result)->value = xml;
        lyxml_unlink_elem(ctx, xml, 1);
        /* pretend we're processing previous element,
         * so that next is correct (after unlinking xml)
         */
        xml = prev_xml;
    }

    /* process children */
    if (havechildren && xml->child) {
        result->child = xml_parse_data(ctx, xml->child, result, NULL, options, unres);
        if (ly_errno) {
            goto error;
        }
    }

    result->attr = (struct lyd_attr *)xml->attr;
    xml->attr = NULL;

    /* various validation checks */

    /* check presence of all keys in case of list */
    if (schema->nodetype == LYS_LIST && !(options & LYD_OPT_FILTER)) {
        siter = (struct lys_node *)lyv_keys_present((struct lyd_node_list *)result);
        if (siter) {
            /* key not found in the data */
            LOGVAL(LYE_MISSELEM, LOGLINE(xml), siter->name, schema->name);
            goto error;
        }
    }

    /* mandatory children */
    if (havechildren && !(options & (LYD_OPT_FILTER | LYD_OPT_EDIT))) {
        siter = ly_check_mandatory(result);
        if (siter) {
            if (siter->nodetype & (LYS_LIST | LYS_LEAFLIST)) {
                LOGVAL(LYE_SPEC, LOGLINE(xml), "Number of \"%s\" instances in \"%s\" does not follow min/max constraints.",
                       siter->name, siter->parent->name);
            } else {
                LOGVAL(LYE_MISSELEM, LOGLINE(xml), siter->name, siter->parent->name);
            }
            goto error;
        }
    }

    /* check number of instances for non-list nodes */
    if (schema->nodetype & (LYS_CONTAINER | LYS_LEAF | LYS_ANYXML)) {
        if (options & LYD_OPT_FILTER) {
            /* normalize the filter */
            for (diter = result->prev; diter; diter = diter->prev) {
                if (diter->schema == schema) {
                    switch (schema->nodetype) {
                    case LYS_CONTAINER:
                        if (!diter->child) {
                            /* previous instance is a selection node, so keep it
                             * and ignore the current instance */
                            goto cleargotosiblings;
                        }
                        if (!result->child) {
                            /* current instance is a selection node, so make the
                             * previous instance a a selection node (remove its
                             * children) and ignore the current instance */
                            while(diter->child) {
                                lyd_free(diter->child);
                            }
                            goto cleargotosiblings;
                        }
                        /* TODO merging container used as a containment node */
                        break;
                    case LYS_LEAF:
                        if (((struct lyd_node_leaf *)diter)->value_str == ((struct lyd_node_leaf *)result)->value_str) {
                            goto cleargotosiblings;
                        }
                        break;
                    case LYS_ANYXML:
                        /* filtering according to the anyxml content is not allowed,
                         * so anyxml is always a selection node with no content.
                         * Therefore multiple instances of anyxml does not make sense
                         */
                        goto cleargotosiblings;
                    default:
                        /* not possible, but necessary to silence compiler warnings */
                        break;
                    }
                }
            }
        } else {
            for (diter = result->prev; diter; diter = diter->prev) {
                if (diter->schema == schema) {
                    LOGVAL(LYE_TOOMANY, LOGLINE(xml), xml->name, xml->parent ? xml->parent->name : "data tree");
                    goto error;
                }
            }
        }
    }

    /* uniqueness of (leaf-)list instances */
    if (schema->nodetype == LYS_LEAFLIST) {
        /* check uniqueness of the leaf-list instances (compare values) */
        for (diter = (struct lyd_node *)((struct lyd_node_leaflist *)result)->lprev;
                 diter;
                 diter = (struct lyd_node *)((struct lyd_node_leaflist *)diter)->lprev) {
            if (!lyd_compare(diter, result, 0)) {
                if (options & LYD_OPT_FILTER) {
                    /* optimize filter and do not duplicate the same selection node,
                     * so this is not actually error, but the data are silently removed */
                    ((struct lyd_node_leaflist *)result)->lprev->lnext = NULL;
                    goto cleargotosiblings;
                } else {
                    LOGVAL(LYE_DUPLEAFLIST, LOGLINE(xml), schema->name, ((struct lyd_node_leaflist *)result)->value_str);
                    goto error;
                }
            }
        }
    } else if (schema->nodetype == LYS_LIST) {
        /* check uniqueness of the list instances */
        for (diter = (struct lyd_node *)((struct lyd_node_list *)result)->lprev;
                 diter;
                 diter = (struct lyd_node *)((struct lyd_node_list *)diter)->lprev) {
            if (options & LYD_OPT_FILTER) {
                /* compare content match nodes */
                if (!lyd_filter_compare(diter, result)) {
                    /* merge both nodes */
                    /* add selection and containment nodes from result into the diter,
                     * but only in case the diter already contains some selection nodes,
                     * otherwise it already will return all the data */
                    lyd_filter_merge(diter, result);

                    /* not the error, just return no data */
                    ((struct lyd_node_list *)result)->lprev->lnext = NULL;
                    goto cleargotosiblings;
                }
            } else {
                /* compare keys and unique combinations */
                if (!lyd_compare(diter, result, 1)) {
                    LOGVAL(LYE_DUPLIST, LOGLINE(xml), schema->name);
                    goto error;
                }
            }
        }
    }

    if (!(options & LYD_OPT_FILTER) && schema->parent && (schema->parent->nodetype & (LYS_CASE | LYS_CHOICE))) {
        /* check that there are no data from different choice case */
        if (schema->parent->nodetype == LYS_CHOICE) {
            cs = NULL;
            ch = schema->parent;
        } else { /* schema->parent->nodetype == LYS_CASE */
            cs = schema->parent;
            ch = schema->parent->parent;
        }
        if (ch->parent && ch->parent->nodetype == LYS_CASE) {
            /* TODO check schemas with a choice inside a case */
            LOGWRN("Not checking parent branches of nested choice");
        }
        for (diter = result->prev; diter; diter = diter->prev) {
            if ((diter->schema->parent->nodetype == LYS_CHOICE && diter->schema->parent == ch) ||
                    (diter->schema->parent->nodetype == LYS_CASE && !cs) ||
                    (diter->schema->parent->nodetype == LYS_CASE && cs && diter->schema->parent != cs && diter->schema->parent->parent == ch)) {
                LOGVAL(LYE_MCASEDATA, LOGLINE(xml), ch->name);
                goto error;
            }
        }
    }

siblings:
    /* process siblings */
    if (xml->next) {
        if (result) {
            result->next = xml_parse_data(ctx, xml->next, parent, result, options, unres);
        } else {
            result = xml_parse_data(ctx, xml->next, parent, prev, options, unres);
        }
        if (ly_errno) {
            goto error;
        }
    }

    /* fix the "last" pointer */
    if (result && !result->prev) {
        for (diter = result; diter->next; diter = diter->next);
        result->prev = diter;
    }
    return result;

error:

    if (result) {
        result->next = NULL;
        result->parent = NULL;
        result->prev = result;
        lyd_free(result);
    }

    return NULL;

cleargotosiblings:

    /* cleanup the result variable ... */
    result->next = NULL;
    result->parent = NULL;
    result->prev = result;
    lyd_free(result);
    result = NULL;

    /* ... and then go to siblings label */
    goto siblings;
}

struct lyd_node *
xml_read_data(struct ly_ctx *ctx, const char *data, int options)
{
    struct lyxml_elem *xml;
    struct lyd_node *result, *next, *iter;
    struct unres_data *unres = NULL;

    xml = lyxml_read(ctx, data, 0);
    if (!xml) {
        return NULL;
    }

    unres = calloc(1, sizeof *unres);

    ly_errno = 0;
    result = xml_parse_data(ctx, xml->child, NULL, NULL, options, unres);

    /* check leafrefs and/or instids if any */
<<<<<<< HEAD
    if (resolve_unres_data(unres)) {
=======
    if (result && check_unres_data(unres)) {
>>>>>>> 4915a622
        /* leafref & instid checking failed */
        LY_TREE_FOR_SAFE(result, next, iter) {
            lyd_free(iter);
        }
        result = NULL;
    }

    free(unres->dnode);
#ifndef NDEBUG
    free(unres->line);
#endif
    free(unres);

    /* free source XML tree */
    lyxml_free_elem(ctx, xml);

    return result;
}<|MERGE_RESOLUTION|>--- conflicted
+++ resolved
@@ -1155,11 +1155,7 @@
     result = xml_parse_data(ctx, xml->child, NULL, NULL, options, unres);
 
     /* check leafrefs and/or instids if any */
-<<<<<<< HEAD
-    if (resolve_unres_data(unres)) {
-=======
     if (result && check_unres_data(unres)) {
->>>>>>> 4915a622
         /* leafref & instid checking failed */
         LY_TREE_FOR_SAFE(result, next, iter) {
             lyd_free(iter);
