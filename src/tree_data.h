--- conflicted
+++ resolved
@@ -802,7 +802,6 @@
 struct lyd_node *lyd_dup(const struct lyd_node *node, int recursive);
 
 /**
-<<<<<<< HEAD
  * @brief Create a copy of the specified data tree \p node in the different context. All the
  * schema references and strings are re-mapped into the specified context.
  *
@@ -817,14 +816,12 @@
 struct lyd_node *lyd_dup_to_ctx(const struct lyd_node *node, int recursive, struct ly_ctx *ctx);
 
 /**
- * @brief Merge a (sub)tree into a data tree. Missing nodes are merged, leaf values updated.
-=======
  * @brief Merge a (sub)tree into a data tree.
  *
  * __PARTIAL CHANGE__ - validate after the final change on the data tree (see @ref howtodatamanipulators).
  *
  * Missing nodes are merged, leaf values updated.
->>>>>>> f3e97433
+ *
  * If \p target and \p source do not share the top-level schema node, even if they
  * are from different modules, \p source parents up to top-level node will be created and
  * linked to the \p target (but only containers can be created this way, lists need keys,
